--- conflicted
+++ resolved
@@ -366,8 +366,6 @@
                     </div>
                 ) : null}
             </div>
-<<<<<<< HEAD
-=======
             {props.isOptionalPromptVisible ? (
                 <Field
                     className={styles.optionalPromptField}
@@ -439,7 +437,6 @@
                     </Field>
                 </div>
             ) : null}
->>>>>>> 41e4aff2
             <div className={styles.actionsRow}>
                 <Button
                     appearance="primary"
