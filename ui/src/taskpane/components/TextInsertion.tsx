--- conflicted
+++ resolved
@@ -230,16 +230,7 @@
                     >
                         Insert
                     </Button>
-<<<<<<< HEAD
-                    <Button
-                        appearance="secondary"
-                        size="medium"
-                        disabled={props.isSending}
-                        onClick={handleClear}
-                    >
-=======
                     <Button appearance="secondary" size="small" onClick={handleClear} className={styles.responseButtons}>
->>>>>>> 12614d3b
                         Clear
                     </Button>
 
